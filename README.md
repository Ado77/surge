--- conflicted
+++ resolved
@@ -129,7 +129,18 @@
 
 ***NOTE***: This environment variable needs to be set _before_ running `premake5 xcode4` - which generates projects / and is part of the `build-osx.sh` script.
 
-<<<<<<< HEAD
+## Building a Surge.vst3 (VST3) with OSX/macOS
+
+Here there be dragons
+
+## Building a Surge.vst (VST2) with Linux
+
+Some discussion at https://github.com/kurasu/surge/issues/19
+
+## Building a Surge.vst3 (VST3) with Linux
+
+Some discussion at https://github.com/kurasu/surge/issues/19
+
 ## Building with an XCode that doesn't support C++17
 
 If XCode refuses to build immediately with `error: invalid value 'c++17' in '-std=c++17'` then you can install Homebrew llvm to solve the problem.
@@ -143,19 +154,6 @@
 ```export BREWBUILD="true"```
 
 ***NOTE***: This environment variable needs to be set _before_ running `premake5 xcode4` - which generates projects / and is part of the `build-osx.sh` script.
-=======
-## Building a Surge.vst3 (VST3) with OSX/macOS
-
-Here there be dragons
-
-## Building a Surge.vst (VST2) with Linux
-
-Some discussion at https://github.com/kurasu/surge/issues/19
-
-## Building a Surge.vst3 (VST3) with Linux
-
-Some discussion at https://github.com/kurasu/surge/issues/19
->>>>>>> 25a5d4a9
 
 ## References
 
